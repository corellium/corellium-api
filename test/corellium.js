const Corellium = require('../src/corellium').Corellium;
const {Input} = require('../src/input')
const config = require('./config.json');
const assert = require('assert');
const fs = require('fs');
const path = require('path');
const stream = require('stream');
const { resolve } = require('path');
const { resolveTxt } = require('dns');

/** @typedef {import('../src/project.js')} Project */
/** @typedef {import('../src/instance.js')} Instance */

describe('Corellium API', function() {
    this.slow(10000);
    this.timeout(20000);

    const INSTANCE_VERSIONS = [
        '7.1.2',
        '8.1.0',
        '9.0.0',
        '10.0.0',
        '11.0.0',
    ];

    const instanceMap = new Map();

    let project = /** @type {Project} */(null);

    before(async function() {
        if (config.endpoint === undefined ||
            config.username === undefined ||
            config.password === undefined ||
            config.project === undefined ||
            config.testFlavor === undefined) {
                new Error(`Bad configuration for testing provided, requires endpoint,` +
                `username, password, project and testFlavor defined to work`);
            }
    })

    INSTANCE_VERSIONS.forEach((instanceVersion) => {
        after(async function() {
            const instance = instanceMap.get(instanceVersion);
            if (instance !== undefined) {
                await instance.destroy();
                await instance.waitForState('deleting');
            }
        });
    });

    const corellium = new Corellium(config);
    it('logs in successfully', async function() {
        await corellium.login();
    });

    describe('projects', function() {
        it('lists projects', async function() {
            project = await corellium.projects().then((projects) => {
                let foundProject = projects.find(project => project.info.name === config.project)
                assert(foundProject !== undefined);
                if (foundProject === undefined)
                    new Error(`Your test config specifies a project named "${config.project}", ` +
                            `but no such project was found on ${config.endpoint}`);
                return foundProject;
            }).catch((error) => {
                throw error;
            });
        });

        it(`has room for ${INSTANCE_VERSIONS.length} new VMs (get quota / quotasUsed)`, async function() {
            assert(project.quotas !== project.quotasUsed);
            if (project.quotas - project.quotasUsed < 2 * INSTANCE_VERSIONS.length)
                throw new Error(`no room for an extra device to be made, please free at least ${2 * INSTANCE_VERSIONS.length} cores`);
        });

        INSTANCE_VERSIONS.forEach((instanceVersion) => {
            it('can start create', async function() {
                const name = `API Test ${instanceVersion}`;
                const instance = await project.createInstance({
                    flavor: config.testFlavor,
                    name: name,
                    os: instanceVersion,
                });

                instanceMap.set(instanceVersion, instance);

                await instance.waitForState('creating');
                assert.strictEqual(instance.flavor, config.testFlavor);
                assert.strictEqual(instance.name, name);
            })
        });

        it('can list supported devices', async function() {
            const supportedDevices = await corellium.supported();
            const firmware = supportedDevices.find(device => device.name === config.testFlavor);
            assert(firmware);
        });

        it('can get teams and users', async function() {
            let teamsAndUsers = await corellium.getTeamsAndUsers();
            teamsAndUsers.users.forEach((value, key) => {
                assert.strictEqual(value, corellium._users.get(key))
            });

            teamsAndUsers.teams.forEach((value, key) => {
                assert.strictEqual(value, corellium._teams.get(key))
            });
        });

        it('can get roles', async function() {
            assert.doesNotReject(async () => await corellium.roles());
        });

        // Not visible to cloud users with one project:
        it('can add and remove keys', async function() {
            let keyInfo = await project.addKey(
                'ssh-rsa AAAAB3NzaC1yc2EAAAADAQABAAABAQCqpvRmc/JQoH9P6XVlHnod0wRCg+7iSGfpyoBoe+nWwp2iEqPyM7A2RzW7ZIX2FZmlD5ldR6Oj5Z+LUR/GXfCFQvpQkidL5htzGMoI59SwntpSMvHlFLOcbyS7VmI4MKbdIF+UrelPCcCJjOaZIFOJfNtuLWDx0L14jW/4wflzcj6Fd1rBTVh2SB3mvhsraOuv9an74zr/PMSHtpFnt5m4SYWpE4HLTf0FJksEe/Qda9jQu5i86Mhu6ewSAVccUDLzgz6E4i8hvSqfctcYGT7asqxsubPTpTPfuOkc3WOxlqZYnnAbpGh8NvCu9uC+5gfWRcLoyRBE4J2Y3wcfOueP example-key'
            ).then((projectKey) => {
                assert(projectKey.label === 'example-key', 'label defaults to public key comment');
                assert(projectKey.fingerprint === '9c:71:e5:40:08:fb:cd:88:1b:6d:8e:4f:c0:4c:0f:dd');
                return projectKey;
            }).catch((error) => {
                throw error;
            });

            const keys = await project.keys();
            assert(!!keys.find(key => key.identifier === keyInfo.identifier));

            await project.deleteKey(keyInfo.identifier).then((done) => {

            }).catch((error) => {
                throw error;
            });
        });

        it('can refresh', async function() {
            let tempName = project.info.name;
            await project.refresh();
            assert(tempName === project.info.name);
        });

        INSTANCE_VERSIONS.forEach((instanceVersion) => {
            it('can getInstance', async function() {
                const instanceFromMap = instanceMap.get(instanceVersion);
                const instance = await project.getInstance(instanceFromMap.id);
                assert(instance.id === instanceFromMap.id);
            });
        });

        it('can get openvpn profile', async function() {
            let expected = Buffer.from('client');

            await project.vpnConfig('ovpn', undefined)
            .then((profile) => {
                assert(profile.length > expected.length);
                assert(profile.compare(expected, 0, expected.length, 0, expected.length) === 0);
                return profile;
            }).catch((error) => {
                // Hack to ignore onsite installs for this test
                if (!error.toString().includes('500 Internal Server Error')) {
                    throw error;
                }
                console.log("Forcing pass, this does not appear to be a server which supports vpns");
                return undefined;
            });
        });

        it('can get tunnelblick profile', async function() {
            let expected = Buffer.from("504b0304", "hex");

            await project.vpnConfig('tblk', undefined)
            .then((profile) => {
                assert(profile.length > expected.length);
                assert(profile.compare(expected, 0, expected.length, 0, expected.length) === 0);
                return profile;
            }).catch((error) => {
                // Hack to ignore onsite installs for this test
                if (!error.toString().includes('500 Internal Server Error')) {
                    throw error;
                }
                console.log("Forcing pass, this does not appear to be a server which supports vpns");
                return undefined;
            });
        });

        INSTANCE_VERSIONS.forEach((instanceVersion) => {
            it('can finish create', async function() {
                this.slow(40000);
                this.timeout(70000);

                const instance = instanceMap.get(instanceVersion);
                await instance.finishRestore();
            });
        });
    });


    INSTANCE_VERSIONS.forEach((instanceVersion) => {
        describe(`panics ${instanceVersion}`, function() {
            it('can request panics', async function() {
                const instance = instanceMap.get(instanceVersion);
                assert.doesNotReject(() => instance.panics());
            });

            it('can clear panics', async function() {
                const instance = instanceMap.get(instanceVersion);
                assert.doesNotReject(() => instance.clearPanics());
            });
        });
    });

    INSTANCE_VERSIONS.forEach((instanceVersion) => {
        describe(`instances ${instanceVersion}`, function() {
            before(async function() {
                const instance = instanceMap.get(instanceVersion);
                if (instance === undefined)
                    throw new Error('Previously created device does not seem to exist');
                await instance.waitForState('on');
            });

            it('can take a screenshot', async function() {
                const expected = Buffer.from('89504E470D0A1A0A', 'hex');
                const instance = instanceMap.get(instanceVersion);
                await instance.takeScreenshot()
                    .then((png) => {
                        assert(png.length > expected.length);
                        assert(png.compare(expected, 0, expected.length, 0, expected.length) === 0);
                    });
            })

            it('can rename', async function() {
                const instance = instanceMap.get(instanceVersion);
                const instanceName = instance.name;
                async function rename(name) {
                    await instance.rename(name);
                    await instance.update();
                    assert.strictEqual(instance.name, name);
                }
                await rename('test rename foo');
                await rename(instanceName);
            });

            it('has a console log', async function() {
                const instance = instanceMap.get(instanceVersion);
                const log = await instance.consoleLog();
                if (log === undefined) {
                    throw new Error('Unable to acquire any console log');
                }
            })

            it('has a console', async function() {
                const instance = instanceMap.get(instanceVersion);
                const consoleStream = await instance.console();
                // Wait for the socket to open before killing it,
                // otherwise this will throw an error
                consoleStream.socket.on('open', function(err) {
                    consoleStream.socket.close();
                });
                // When the socket closes, it will be safe to destroy the console duplexify object
                consoleStream.socket.on('close', function() {
                    consoleStream.destroy();
                });
            });

            it('can send input', async function() {
                const input = new Input();
                const instance = instanceMap.get(instanceVersion);
                assert.doesNotReject(() => instance.sendInput(input.pressRelease('home')));
            });

            describe(`agent ${instanceVersion}`, function() {
                let agent;

                before(async function() {
                    this.timeout(100000);

                    const instance = instanceMap.get(instanceVersion);
                    await instance.waitForState('on');
                    await instance.waitForAgentReady();
                });

                beforeEach(async function() {
                    const instance = instanceMap.get(instanceVersion);
                    if (agent === undefined || !agent.connected) {
                        agent = await instance.newAgent();
                        await agent.ready();
                    }
                });

                after(async function() {
                    if (agent !== undefined && agent.connected)
                        agent.disconnect();
                });

                it('can list device apps', async function() {
                    let appList = await agent.appList();
                    assert(appList !== undefined && appList.length > 0);
                });

                describe(`Files ${instanceVersion}`, async function() {
                    let expectedData = Buffer.from('D1FF', 'hex');
                    let testPath;
                    it('can get temp file', async function() {
                        testPath = await agent.tempFile();
                    });

                    it('can upload a file', async function() {
                        let rs = stream.Readable.from(expectedData);

                        let lastStatus;
                        try {
                            await agent.upload(testPath, rs, (_progress, status) => {
                                lastStatus = status;
                            });
                        } catch (err) {
                            assert(false, `Error uploading file during '${lastStatus} stage: ${err}`);
                        }
                    });

                    it('can stat a file', async function() {
                        let stat = await agent.stat(testPath);
                        assert.strictEqual(stat.name, testPath);
                    });

                    it('can change a files attributes', async function() {
                        await agent.changeFileAttributes(testPath, {mode: 511});
                        let stat = await agent.stat(testPath);
                        assert.strictEqual(stat.mode, 33279);
                    });

                    it('can download files', async function() {
                        try {
                            let downloaded = await new Promise(resolve => {
                                const rs = agent.download(testPath)
                                let bufs = [];
                                rs.on('data', function (chunk) {
                                    bufs.push(chunk);
                                });
                                rs.on('end', function() {
                                    resolve(Buffer.concat(bufs));
                                });
                            });

                            assert(Buffer.compare(downloaded, expectedData) === 0);
                        } catch (err) {
                            assert(false, `Error reading downloadable file ${err}`);
                        }
                    });

                    it('can delete files', async function() {
                        await agent.deleteFile(testPath)
                        .then((path) => {
                            assert(path === undefined);
                        })

                        // We should get an OperationFailed since the file is gone
                        try {
                            await agent.stat(testPath)
                        } catch (error) {
                            assert(error.toString().includes('No such file or directory'));
                        }
                    });
                });

                describe(`profiles ${instanceVersion}`, async function() {
                    if(config.testFlavor === 'ranchu') {
                        // These are unimplemented on ranchu devices
                        it('cannot use profile/list', async function() {
                            assert.rejects(() => agent.profileList());
                        });

                        it('cannot use profile/install', async function() {
                            assert.rejects(() => agent.installProfile('test'));
                        });

                        it('cannot use profile/remove', async function() {
                            assert.rejects(() => agent.removeProfile('test'));
                        });

                        it('cannot use profile/get', async function() {
                            assert.rejects(() => agent.getProfile('test'));
                        });
                    }
                });

                describe(`locks ${instanceVersion}`, async function() {
                    if(config.testFlavor === 'ranchu') {
                        // These are unimplemented on ranchu devices
                        it('cannot use lock', async function() {
                            assert.rejects(() => agent.lockDevice());
                        });

                        it('cannot use unlock', async function() {
                            assert.rejects(() => agent.unlockDevice());
                        });

                        it('cannot use acquireDisableAutolockAssertion', async function() {
                            assert.rejects(() => agent.acquireDisableAutolockAssertion());
                        });

                        it('cannot use releaseDisableAutolockAssertion', async function() {
                            assert.rejects(() => agent.releaseDisableAutolockAssertion());
                        });
                    }
                });

                describe(`WiFi ${instanceVersion}`, async function() {
                    if(config.testFlavor === 'ranchu') {
                        // These are unimplemented on ranchu devices
                        it('cannot use connectToWifi', async function() {
                            assert.rejects(() => agent.connectToWifi());
                        });

                        it('cannot use disconnectFromWifi', async function() {
                            assert.rejects(() => agent.disconnectFromWifi());
                        });
                    }
                });

                let installSuccess;
                describe(`Applications ${instanceVersion}`, async function() {
                    const instance = instanceMap.get(instanceVersion);

                    it('can install a signed apk', async function() {
                        this.slow(50000);
                        this.timeout(100000);
                        let retries = 3;

                        while (true) {
                            let lastStatus;
                            let rs = fs.createReadStream(path.join(__dirname, 'api-test.apk'));
                            try {
                                await agent.installFile(rs, (_progress, status) => {
                                    lastStatus = status;
                                });
                                installSuccess = true;
                            } catch (err) {
                                if (err.toString().includes('Agent did not get a response to pong in 10 seconds, disconnecting.')) {
                                    --retries;
                                    if (retries !== 0) {
                                        agent.disconnect();
                                        agent = await instance.newAgent();
                                        await agent.ready();
                                        continue;
                                    }
                                }

                                assert(false, `Error installing app during '${lastStatus} stage: ${err}`);
                                installSuccess = false;
                            } finally {
                                rs.close();
                            }

                            break;
                        }
                    });

                    it('can run an app', async function() {
                        assert(installSuccess, "This test cannot run because application installation failed");
                        assert.doesNotReject(async () => {
                            await agent.run('com.corellium.test.app');
                        });
                    });

                    it('can kill an app', async function() {
                        assert(installSuccess, "This test cannot run because application installation failed");
                        assert.doesNotReject(async () => {
                            await agent.kill('com.corellium.test.app');
                        });
                    });
                });

                describe(`crash watcher ${instanceVersion}`, async function() {

                    let crashListener;
                    before(async function() {
                        const instance = instanceMap.get(instanceVersion);
                        await instance.waitForState('on');
                        await instance.waitForAgentReady();
                        crashListener = await instance.newAgent();
                    });

                    after(async function() {
                        if (crashListener !== undefined && crashListener.connected)
                            crashListener.disconnect();
                    });

                    it('can catch an expected crash', function () {
                        return new Promise(async (resolve) => {
                            assert(installSuccess, "This test cannot run because application installation failed");
                            await crashListener.ready();
                            crashListener.crashes('com.corellium.test.app', (err, crashReport) => {
                                assert(!err, err);
                                assert(crashReport !== undefined, 'The crash report is undefined');
                                assert(crashReport.includes('com.corellium.test.app'), `The crash reported doesn't include "com.corellium.test.app":\n\n${crashReport}`);
                                resolve();
                            }).catch((error) => {
                                if (error.message && error.message.includes('disconnected')) {
                                    return;
                                }
                                throw error;
                            });
                            await agent.runActivity('com.corellium.test.app', 'com.corellium.test.app/com.corellium.test.app.CrashActivity');
                        });
                    });
                });

                describe(`Network Monitor ${instanceVersion}`, function() {
                    let netmon;

                    it('can get monitor', async function() {
                        const instance = instanceMap.get(instanceVersion);
                        netmon = await instance.newNetworkMonitor();
                    });

                    let netmonOutput = [];
                    it('can start monitor', async function() {
                        this.slow(15000);

                        const instance = instanceMap.get(instanceVersion);
                        return new Promise(async (resolve) => {
                            netmon.handleMessage((message) => {
                                let host = message.request.headers.find(entry => entry.key === 'Host');
                                netmonOutput.push(host.value);
                            });
                            await netmon.start();
                            resolve();
                        });
                    });

                    it('can monitor data', async function() {
                        assert(installSuccess, "This test cannot run because application installation failed");
                        this.slow(15000);

                        await agent.runActivity('com.corellium.test.app', 'com.corellium.test.app/com.corellium.test.app.NetworkActivity');
                        await new Promise(resolve => setTimeout(resolve, 5000));

                        assert(netmonOutput.find(host => host === 'corellium.com') === 'corellium.com');
                    });

                    it('can stop monitor', async function() {
                        const instance = instanceMap.get(instanceVersion);

                        await netmon.stop();
                    });

                    it('can clear log', async function() {
                        const instance = instanceMap.get(instanceVersion);

                        await netmon.clearLog();
                    });
                });

                describe(`Frida ${instanceVersion}`, function() {
                    let pid = 0;
                    let name = '';

                    it('can get process list', async function() {
                        let procList = await agent.runFridaPs();
                        let lines = procList.output.trim().split('\n');
                        lines.shift();
                        lines.shift();
                        for (const line of lines) {
                            [pid, name] = line.trim().split(/\s+/);
                            if (name == 'keystore') {
                                break;
                            }
                        }
                        assert(pid != 0);
                    });

                    it('can get console', async function() {
                        const instance = instanceMap.get(instanceVersion);
                        const consoleStream = await instance.fridaConsole();
                        // Wait for the socket to open before killing it,
                        // otherwise this will throw an error
                        consoleStream.socket.on('open', function(err) {
                            consoleStream.socket.close();
                        });
                        // When the socket closes, it will be safe to destroy the console duplexify object
                        consoleStream.socket.on('close', function() {
                            consoleStream.destroy();
                        });
                    });

                    describe('frida attaching and execution', async function() {
            
                        it('can attach frida', async function() {
                            if (name === '') {
                                name = 'keystore';
                            }
                            await agent.runFrida(pid, name);
                            while (true) {
                                await new Promise(resolve => setTimeout(resolve, 500));
                                let procList = await agent.runFridaPs();
                                if(procList.attached !== undefined && procList.attached.target_name == name)
                                    break;
                            }
                        });

                        it('can get frida scripts', async function() {
                            let fridaScripts = await agent.stat('/data/corellium/frida/scripts/');
                            let scriptList = fridaScripts.entries.map(entry  => entry.name);
                            let s = '';
                            for(s of scriptList) {
                                if (s == 'hook_native.js')
                                    break;
                            }
                            assert(s != '');
                        });

                        it('can execute script', async function() {
                            const instance = instanceMap.get(instanceVersion);
                            await instance.executeFridaScript('/data/corellium/frida/scripts/hook_native.js');
                            await new Promise(resolve => setTimeout(resolve, 5000));

                            let fridaConsole = await instance.fridaConsole();
                            fridaConsole.socket.on('close', function() {
                                fridaConsole.destroy();
                            });
                            let fridaOutput = await new Promise(resolve => {
                                const w = new stream.Writable({
                                    write(chunk, encoding, callback) {
                                        fridaConsole.socket.close();
                                        resolve(chunk);
                                    }
                                });
                                fridaConsole.pipe(w);
                            });
                            assert(fridaOutput.toString().includes('Hook android_log_write()'));
                        });

                        it('can detach frida', async function() {
                            await agent.runFridaKill();
                        });
                    });
                });

                describe(`app clean up ${instanceVersion}`, function() {
                    it('can uninstall an app', async function() {
                        assert(installSuccess, "This test cannot run because application installation failed");

                        let lastStatus;
                        try {
                            await agent.uninstall('com.corellium.test.app', (_progress, status) => {
                                lastStatus = status;
                            });
                        } catch (err) {
                            assert(false, `Error uninstalling app during '${lastStatus} stage: ${err}`);
                        }
                    });
                });

                describe(`CoreTrace ${instanceVersion}`, function() {
                    let pid = 0;

                    it('can get thread list', async function() {
                        const instance = instanceMap.get(instanceVersion);
                        let threadList = await instance.getCoreTraceThreadList();
                        for (let p of threadList) {
                            if (p.name.includes("corelliumd")) {
                                pid = p.pid;
                                break;
                            }
                        }
                        assert(pid != 0);
                    });

                    it('can set filter', async function() {
                        const instance = instanceMap.get(instanceVersion);
                        await instance.setCoreTraceFilter([pid], [], []);
                    });

                    it('can start capture', async function() {
                        const instance = instanceMap.get(instanceVersion);
                        await instance.startCoreTrace();
                    });

                    it('can capture data', async function() {
                        this.slow(15000);

                        const instance = instanceMap.get(instanceVersion);
                        // await instance.waitForAgentReady();
                        // agent = await instance.newAgent();
                        await agent.stat('/data/corellium/frida/scripts/');
                        // agent.disconnect();

                        await new Promise(resolve => setTimeout(resolve, 5000));

                        const log = await instance.downloadCoreTraceLog();
                        assert(log !== undefined);
                        assert(log.toString().includes(':corelliumd'));
                    });

                    it('can stop capture', async function() {
                        const instance = instanceMap.get(instanceVersion);
                        await instance.stopCoreTrace();
                    });

                    it('can clear filter', async function() {
                        const instance = instanceMap.get(instanceVersion);
                        await instance.clearCoreTraceFilter();
                    });

                    it('can clear log', async function() {
                        const instance = instanceMap.get(instanceVersion);
                        await instance.clearCoreTraceLog();
                    });
                });
            });

            async function turnOn() {
                const instance = instanceMap.get(instanceVersion);
                await instance.start();
                await instance.waitForState('on');
                assert.strictEqual(instance.state, 'on');
            }

            async function turnOff() {
                const instance = instanceMap.get(instanceVersion);
                await instance.stop();
                await instance.waitForState('off');
                assert.strictEqual(instance.state, 'off');
            }

            describe(`device lifecycle ${instanceVersion}`, function() {
                beforeEach(async function() {
<<<<<<< HEAD
=======
                    const instance = instanceMap.get(instanceVersion);
>>>>>>> b4ed0d77
                    await instance.update();
                });

                it('can pause', async function() {
                    const instance = instanceMap.get(instanceVersion);
                    await instance.waitForState('on');
                    await instance.pause();
                    await instance.waitForState('paused');
                });

                it('can unpause', async function() {
                    const instance = instanceMap.get(instanceVersion);
                    if (instance.state !== 'paused') {
                        await instance.pause();
                        await instance.waitForState('paused');
                    }

                    await instance.unpause();
                    await instance.waitForState('on');
                });

                it('can reboot', async function() {
                    const instance = instanceMap.get(instanceVersion);
                    this.slow(20000);
                    this.timeout(25000);
                    if (instance.state !== 'on') {
                        await turnOn(instance);
                    }
                    await instance.reboot();
                });

                it('can stop', async function() {
                    const instance = instanceMap.get(instanceVersion);
                    this.slow(15000);
                    if (instance.state !== 'on') {
                        await turnOn(instance);
                    }
                    await turnOff(instance);
                });

                it('can start', async function() {
                    const instance = instanceMap.get(instanceVersion);
                    this.slow(20000);
                    this.timeout(25000);
                    if (instance.state !== 'off') {
                        await turnOff(instance);
                    }
                    await turnOn(instance);
                });
            });

            describe(`snapshots ${instanceVersion}`, function() {
                before(async function() {
                    const instance = instanceMap.get(instanceVersion);
                    await instance.update();
                });

                it('has a fresh snapshot', async function() {
                    const instance = instanceMap.get(instanceVersion);
                    const snapshots = await instance.snapshots();
                    const fresh = snapshots.find(snap => snap.fresh);
                    assert(fresh !== undefined);
                });

                it('refuses to take snapshot if instance is on', async function() {
                    const instance = instanceMap.get(instanceVersion);
                    if (instance.state !== 'on') {
                        await turnOn(instance);
                    }
                    await assert.rejects(() => instance.takeSnapshot());
                });

                let latest_snapshot;
                it('can take snapshot if instance is off', async function() {
                    const instance = instanceMap.get(instanceVersion);
                    if (instance.state !== 'off') {
                        await turnOff(instance);
                    }

                    latest_snapshot = await instance.takeSnapshot();
                });

                it('can restore a snapshot', async function() {
                    assert(latest_snapshot, "This test cannot run because there is no latest_snapshot to utilize");
                    const instance = instanceMap.get(instanceVersion);
                    if (instance.state !== 'off') {
                        await turnOff(instance);
                    }

                    assert.doesNotReject(() => latest_snapshot.restore());
                });

                it('can delete a snapshot', async function() {
                    assert(latest_snapshot, "This test cannot run because there is no latest_snapshot to utilize");
                    const instance = instanceMap.get(instanceVersion);
                    if (instance.state !== 'off') {
                        await turnOff(instance);
                    }

                    assert.doesNotReject(() => latest_snapshot.delete());
                });
            });
        });
    });
});<|MERGE_RESOLUTION|>--- conflicted
+++ resolved
@@ -725,10 +725,7 @@
 
             describe(`device lifecycle ${instanceVersion}`, function() {
                 beforeEach(async function() {
-<<<<<<< HEAD
-=======
-                    const instance = instanceMap.get(instanceVersion);
->>>>>>> b4ed0d77
+                    const instance = instanceMap.get(instanceVersion);
                     await instance.update();
                 });
 
